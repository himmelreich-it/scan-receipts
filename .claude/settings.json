{
  "permissions": {
    "defaultMode": "acceptEdits",
    "allow": [
      "Bash(python:*)",
      "Bash(uv run:*)",
      "Bash(uv add:*)",
      "Bash(uv remove:*)",
<<<<<<< HEAD
=======
      "Bash(uv run --env-file .env.testing behave tests/bdd --verbose:*)",
      "Bash(uv run nox -s quality:*)",
      "Bash(ls:*)",
>>>>>>> fac7e3b8
      "Bash(npx pyright:*)",
      "Bash(gh issue create:*)",
      "Bash(gh issue view:*)",
      "Bash(gh issue edit:*)",
      "Bash(gh issue develop:*)",
      "Bash(gh issue comment:*)",
      "Bash(gh pr list:*)",
      "Bash(gh pr view:*)",
      "Bash(gh pr comment:*)",
      "Bash(gh pr checkout:*)",
      "Bash(gh pr diff:*)",
      "Bash(gh pr checks:*)",
      "Bash(gh repo sync:*)",
<<<<<<< HEAD
=======
      "Bash(gh api repos/himmelreich-it/scan-receipts/pulls:*)",
      "Bash(git checkout:*)",
      "Bash(git pull:*)",
>>>>>>> fac7e3b8
      "Bash(git add:*)",
      "Bash(git checkout:*)",
      "Bash(git commit:*)",
      "Bash(git pull:*)",
      "Bash(git push:*)",
      "Bash(cat:*)",
      "Bash(find:*)",
      "Bash(ls:*)",
      "Bash(head:*)",
      "Bash(mkdir:*)",
      "Bash(mv:*)",
      "Bash(touch:*)",
      "Bash(tree:*)",
      "Bash(rm:*)",
      "Bash(rmdir:*)"
    ],
    "deny": [
      "Bash(curl:*)",
      "Read(./.env)",
      "Read(./.env.testing)",
      "Read(./.env.production)"
    ]
  }
}<|MERGE_RESOLUTION|>--- conflicted
+++ resolved
@@ -6,12 +6,9 @@
       "Bash(uv run:*)",
       "Bash(uv add:*)",
       "Bash(uv remove:*)",
-<<<<<<< HEAD
-=======
       "Bash(uv run --env-file .env.testing behave tests/bdd --verbose:*)",
       "Bash(uv run nox -s quality:*)",
       "Bash(ls:*)",
->>>>>>> fac7e3b8
       "Bash(npx pyright:*)",
       "Bash(gh issue create:*)",
       "Bash(gh issue view:*)",
@@ -25,13 +22,7 @@
       "Bash(gh pr diff:*)",
       "Bash(gh pr checks:*)",
       "Bash(gh repo sync:*)",
-<<<<<<< HEAD
-=======
       "Bash(gh api repos/himmelreich-it/scan-receipts/pulls:*)",
-      "Bash(git checkout:*)",
-      "Bash(git pull:*)",
->>>>>>> fac7e3b8
-      "Bash(git add:*)",
       "Bash(git checkout:*)",
       "Bash(git commit:*)",
       "Bash(git pull:*)",
